--- conflicted
+++ resolved
@@ -21,11 +21,7 @@
 var (
 	// DefaultOption default initialization option
 	DefaultOption = Option{
-<<<<<<< HEAD
-		Directory:       "./testdata",
-=======
 		Directory:       "./data",
->>>>>>> 17aa7335
 		DataFileMaxSize: 10240,
 	}
 )
@@ -44,13 +40,6 @@
 	o.Directory = strings.TrimSpace(o.Directory)
 
 	Root = o.Directory
-<<<<<<< HEAD
-
-	dataDirectory = fmt.Sprintf("%sdata/", Root)
-
-	indexDirectory = fmt.Sprintf("%sindex/", Root)
-=======
->>>>>>> 17aa7335
 
 	if o.DataFileMaxSize != 0 {
 		defaultMaxFileSize = o.DataFileMaxSize
